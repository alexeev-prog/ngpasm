import orjson as json
import pytest
import toml
import yaml

from ngpasm.loader import (
    ConfigReader,
    ConfigType,
    detect_config_type_by_extension,
    detect_config_type_by_filename,
)

EXTENSION_TEST_CASES = [
    ("json", ConfigType.JSON),
    (".json", ConfigType.JSON),
    ("JSON", ConfigType.JSON),
    (".JsOn", ConfigType.JSON),
    ("yaml", ConfigType.YAML),
    (".yaml", ConfigType.YAML),
    ("yml", ConfigType.YAML),
    (".yml", ConfigType.YAML),
    ("YML", ConfigType.YAML),
    ("toml", ConfigType.TOML),
    (".toml", ConfigType.TOML),
    ("", ConfigType.JSON),
    ("unknown", ConfigType.JSON),
    (".conf", ConfigType.JSON),
]

FILENAME_TEST_CASES = [
    ("config.json", ConfigType.JSON),
    (".config.json", ConfigType.JSON),
    ("/path/to/config.json", ConfigType.JSON),
    ("config.yaml", ConfigType.YAML),
    ("config.yml", ConfigType.YAML),
    ("config.toml", ConfigType.TOML),
    ("no_extension", ConfigType.JSON),
    (".hidden", ConfigType.JSON),
    ("config.YML", ConfigType.YAML),
]

CONFIG_READER_VALID_CASES = [
    (ConfigType.JSON, {"name": "test", "value": 42}, '{"name":"test","value":42}'),
    (
        ConfigType.YAML,
        {"server": {"host": "localhost", "port": 8080}},
        "server:\n  host: localhost\n  port: 8080",
    ),
    (
        ConfigType.TOML,
        {"title": "Example", "owner": {"name": "Alice"}},
        'title = "Example"\n\n[owner]\nname = "Alice"',
    ),
]

CONFIG_READER_INVALID_CASES = [
    (ConfigType.JSON, "invalid json", ".json", json.JSONDecodeError),
    (ConfigType.YAML, "invalid: [", ".yaml", yaml.YAMLError),
    (ConfigType.TOML, "invalid toml =", ".toml", toml.TomlDecodeError),
]

NON_DICT_ERROR_CASES = [
    (ConfigType.JSON, '["item1", "item2"]', ".json"),
    (ConfigType.YAML, "- item1\n- item2", ".yaml"),
]

SCALAR_ERROR_CASES = [
    (ConfigType.JSON, "42", ".json"),
    (ConfigType.JSON, '"string"', ".json"),
    (ConfigType.JSON, "null", ".json"),
    (ConfigType.YAML, "42", ".yaml"),
    (ConfigType.YAML, "string", ".yaml"),
    (ConfigType.YAML, "null", ".yaml"),
]
<<<<<<< HEAD
=======

>>>>>>> f5acd23c

@pytest.mark.parametrize("extension, expected", EXTENSION_TEST_CASES)
def test_detect_config_type_by_extension(extension, expected):
    assert detect_config_type_by_extension(extension) == expected
<<<<<<< HEAD
=======

>>>>>>> f5acd23c

@pytest.mark.parametrize("filename, expected", FILENAME_TEST_CASES)
def test_detect_config_type_by_filename(filename, expected):
    assert detect_config_type_by_filename(filename) == expected
<<<<<<< HEAD
=======

>>>>>>> f5acd23c

@pytest.fixture
def tmp_config_file(tmp_path):
    def _create_file(content, extension):
        file = tmp_path / f"test_config{extension}"
        file.write_text(content)
        return file
    return _create_file

<<<<<<< HEAD
@pytest.mark.parametrize(("config_type", "config_data", "content"), CONFIG_READER_VALID_CASES)
def test_config_reader_valid_content(tmp_config_file, config_type, config_data, content):
=======

@pytest.mark.parametrize(
    ("config_type", "config_data", "content"), CONFIG_READER_VALID_CASES
)
def test_config_reader_valid_content(
    tmp_config_file, config_type, config_data, content
):
>>>>>>> f5acd23c
    config_file = tmp_config_file(
        content,
        {
            ConfigType.JSON: ".json",
            ConfigType.YAML: ".yaml",
            ConfigType.TOML: ".toml",
        }[config_type],
    )
    reader = ConfigReader(str(config_file), config_type)
    assert reader.config == config_data
    reader_auto = ConfigReader(str(config_file))
    assert reader_auto.config == config_data
<<<<<<< HEAD
=======

>>>>>>> f5acd23c

def test_config_reader_nonexistent_file():
    reader = ConfigReader("non_existent.json")
    assert reader.config == {}
<<<<<<< HEAD

@pytest.mark.parametrize(("config_type", "content", "extension", "exception"), CONFIG_READER_INVALID_CASES)
def test_config_reader_invalid_content(tmp_config_file, config_type, content, extension, exception):
=======


@pytest.mark.parametrize(
    ("config_type", "content", "extension", "exception"), CONFIG_READER_INVALID_CASES
)
def test_config_reader_invalid_content(
    tmp_config_file, config_type, content, extension, exception
):
>>>>>>> f5acd23c
    config_file = tmp_config_file(content, extension)
    with pytest.raises(exception):
        ConfigReader(str(config_file), configtype=config_type)

<<<<<<< HEAD
=======

>>>>>>> f5acd23c
@pytest.mark.parametrize(("config_type", "content", "extension"), NON_DICT_ERROR_CASES)
def test_config_reader_non_dict_error(tmp_config_file, config_type, content, extension):
    config_file = tmp_config_file(content, extension)
    with pytest.raises(TypeError):
        ConfigReader(str(config_file), configtype=config_type)
<<<<<<< HEAD
=======


@pytest.mark.parametrize(("config_type", "content", "extension"), SCALAR_ERROR_CASES)
def test_config_reader_scalar_error(tmp_config_file, config_type, content, extension):
    config_file = tmp_config_file(content, extension)
    with pytest.raises(TypeError):
        ConfigReader(str(config_file), configtype=config_type)
>>>>>>> f5acd23c

@pytest.mark.parametrize(("config_type", "content", "extension"), SCALAR_ERROR_CASES)
def test_config_reader_scalar_error(tmp_config_file, config_type, content, extension):
    config_file = tmp_config_file(content, extension)
    with pytest.raises(TypeError):
        ConfigReader(str(config_file), configtype=config_type)

def test_config_reader_empty_file(tmp_config_file):
    json_file = tmp_config_file("", ".json")
    with pytest.raises(json.JSONDecodeError):
        ConfigReader(str(json_file))
    yaml_file = tmp_config_file("", ".yaml")
    with pytest.raises(TypeError):
        reader = ConfigReader(str(yaml_file))
        assert reader.config == {}
    toml_file = tmp_config_file("", ".toml")
    reader = ConfigReader(str(toml_file))
    assert reader.config == {}
<<<<<<< HEAD
=======

>>>>>>> f5acd23c

def test_config_reader_no_extension_json(tmp_config_file):
    content = '{"test": "value"}'
    config_file = tmp_config_file(content, "")
    reader = ConfigReader(str(config_file))
    assert reader.config == {"test": "value"}
<<<<<<< HEAD
=======

>>>>>>> f5acd23c

def test_config_reader_no_extension_invalid(tmp_config_file):
    config_file = tmp_config_file("invalid content", "")
    with pytest.raises(json.JSONDecodeError):
        ConfigReader(str(config_file))

<<<<<<< HEAD
=======

>>>>>>> f5acd23c
def test_config_reader_scalar_json_content(tmp_config_file):
    json_file = tmp_config_file("42", ".json")
    with pytest.raises(TypeError):
        ConfigReader(str(json_file))<|MERGE_RESOLUTION|>--- conflicted
+++ resolved
@@ -72,26 +72,17 @@
     (ConfigType.YAML, "string", ".yaml"),
     (ConfigType.YAML, "null", ".yaml"),
 ]
-<<<<<<< HEAD
-=======
 
->>>>>>> f5acd23c
 
 @pytest.mark.parametrize("extension, expected", EXTENSION_TEST_CASES)
 def test_detect_config_type_by_extension(extension, expected):
     assert detect_config_type_by_extension(extension) == expected
-<<<<<<< HEAD
-=======
 
->>>>>>> f5acd23c
 
 @pytest.mark.parametrize("filename, expected", FILENAME_TEST_CASES)
 def test_detect_config_type_by_filename(filename, expected):
     assert detect_config_type_by_filename(filename) == expected
-<<<<<<< HEAD
-=======
 
->>>>>>> f5acd23c
 
 @pytest.fixture
 def tmp_config_file(tmp_path):
@@ -101,10 +92,6 @@
         return file
     return _create_file
 
-<<<<<<< HEAD
-@pytest.mark.parametrize(("config_type", "config_data", "content"), CONFIG_READER_VALID_CASES)
-def test_config_reader_valid_content(tmp_config_file, config_type, config_data, content):
-=======
 
 @pytest.mark.parametrize(
     ("config_type", "config_data", "content"), CONFIG_READER_VALID_CASES
@@ -112,7 +99,6 @@
 def test_config_reader_valid_content(
     tmp_config_file, config_type, config_data, content
 ):
->>>>>>> f5acd23c
     config_file = tmp_config_file(
         content,
         {
@@ -125,19 +111,11 @@
     assert reader.config == config_data
     reader_auto = ConfigReader(str(config_file))
     assert reader_auto.config == config_data
-<<<<<<< HEAD
-=======
 
->>>>>>> f5acd23c
 
 def test_config_reader_nonexistent_file():
     reader = ConfigReader("non_existent.json")
     assert reader.config == {}
-<<<<<<< HEAD
-
-@pytest.mark.parametrize(("config_type", "content", "extension", "exception"), CONFIG_READER_INVALID_CASES)
-def test_config_reader_invalid_content(tmp_config_file, config_type, content, extension, exception):
-=======
 
 
 @pytest.mark.parametrize(
@@ -146,22 +124,16 @@
 def test_config_reader_invalid_content(
     tmp_config_file, config_type, content, extension, exception
 ):
->>>>>>> f5acd23c
     config_file = tmp_config_file(content, extension)
     with pytest.raises(exception):
         ConfigReader(str(config_file), configtype=config_type)
 
-<<<<<<< HEAD
-=======
 
->>>>>>> f5acd23c
 @pytest.mark.parametrize(("config_type", "content", "extension"), NON_DICT_ERROR_CASES)
 def test_config_reader_non_dict_error(tmp_config_file, config_type, content, extension):
     config_file = tmp_config_file(content, extension)
     with pytest.raises(TypeError):
         ConfigReader(str(config_file), configtype=config_type)
-<<<<<<< HEAD
-=======
 
 
 @pytest.mark.parametrize(("config_type", "content", "extension"), SCALAR_ERROR_CASES)
@@ -169,13 +141,7 @@
     config_file = tmp_config_file(content, extension)
     with pytest.raises(TypeError):
         ConfigReader(str(config_file), configtype=config_type)
->>>>>>> f5acd23c
 
-@pytest.mark.parametrize(("config_type", "content", "extension"), SCALAR_ERROR_CASES)
-def test_config_reader_scalar_error(tmp_config_file, config_type, content, extension):
-    config_file = tmp_config_file(content, extension)
-    with pytest.raises(TypeError):
-        ConfigReader(str(config_file), configtype=config_type)
 
 def test_config_reader_empty_file(tmp_config_file):
     json_file = tmp_config_file("", ".json")
@@ -188,30 +154,21 @@
     toml_file = tmp_config_file("", ".toml")
     reader = ConfigReader(str(toml_file))
     assert reader.config == {}
-<<<<<<< HEAD
-=======
 
->>>>>>> f5acd23c
 
 def test_config_reader_no_extension_json(tmp_config_file):
     content = '{"test": "value"}'
     config_file = tmp_config_file(content, "")
     reader = ConfigReader(str(config_file))
     assert reader.config == {"test": "value"}
-<<<<<<< HEAD
-=======
 
->>>>>>> f5acd23c
 
 def test_config_reader_no_extension_invalid(tmp_config_file):
     config_file = tmp_config_file("invalid content", "")
     with pytest.raises(json.JSONDecodeError):
         ConfigReader(str(config_file))
 
-<<<<<<< HEAD
-=======
 
->>>>>>> f5acd23c
 def test_config_reader_scalar_json_content(tmp_config_file):
     json_file = tmp_config_file("42", ".json")
     with pytest.raises(TypeError):
